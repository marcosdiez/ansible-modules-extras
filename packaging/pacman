--- conflicted
+++ resolved
@@ -193,13 +193,6 @@
 
     pkgs = p["name"].split(",")
 
-<<<<<<< HEAD
-    if module.check_mode:
-        check_packages(module, pkgs, p['state'])
-
-    elif p["state"] == "installed":
-        install_packages(module, pkgs)
-=======
     pkg_files = []
     for i, pkg in enumerate(pkgs):
         if pkg.endswith('.pkg.tar.xz'):
@@ -210,9 +203,11 @@
         else:
             pkg_files.append(None)
 
+    if module.check_mode:
+        check_packages(module, pkgs, p['state'])
+
     if p["state"] == "installed":
         install_packages(module, pkgs, pkg_files)
->>>>>>> 3a702b10
 
     elif p["state"] == "absent":
         remove_packages(module, pkgs)
